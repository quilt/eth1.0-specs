{
  "openrpc": "1.0.0",
  "info": {
    "version": "1.0.10",
    "title": "Ethereum JSON-RPC",
    "description": "This API lets you interact with an EVM-based client via JSON-RPC",
    "license": {
      "name": "Apache 2.0",
      "url": "https://www.apache.org/licenses/LICENSE-2.0.html"
    }
  },
  "methods": [
    {
      "name": "web3_clientVersion",
      "description": "Returns the version of the current client",
      "summary": "current client version",
      "params": [],
      "result": {
        "name": "clientVersion",
        "description": "client version",
        "schema": {
          "title": "clientVersion",
          "type": "string"
        }
      }
    },
    {
      "name": "web3_sha3",
      "summary": "Hashes data",
      "description": "Hashes data using the Keccak-256 algorithm",
      "params": [
        {
          "name": "data",
          "description": "data to hash using the Keccak-256 algorithm",
          "summary": "data to hash",
          "schema": {
            "title": "data",
            "type": "string",
            "pattern": "^0x[a-fA-F\\d]+$"
          }
        }
      ],
      "result": {
        "name": "hashedData",
        "description": "Keccak-256 hash of the given data",
        "schema": {
          "$ref": "#/components/schemas/Keccak"
        }
      },
      "examples": [
        {
          "name": "sha3Example",
          "params": [
            {
              "name": "sha3ParamExample",
              "value": "0x68656c6c6f20776f726c64"
            }
          ],
          "result": {
            "name": "sha3ResultExample",
            "value": "0x47173285a8d7341e5e972fc677286384f802f8ef42a5ec5f03bbfa254cb01fad"
          }
        }
      ]
    },
    {
      "name": "net_listening",
      "summary": "returns listening status",
      "description": "Determines if this client is listening for new network connections.",
      "params": [],
      "result": {
        "name": "netListeningResult",
        "description": "`true` if listening is active or `false` if listening is not active",
        "schema": {
          "title": "isNetListening",
          "type": "boolean"
        }
      },
      "examples": [
        {
          "name": "netListeningTrueExample",
          "description": "example of true result for net_listening",
          "params": [],
          "result": {
            "name": "netListeningExampleFalseResult",
            "value": true
          }
        }
      ]
    },
    {
      "name": "net_peerCount",
      "summary": "number of peers",
      "description": "Returns the number of peers currently connected to this client.",
      "params": [],
      "result": {
        "name": "quantity",
        "description": "number of connected peers.",
        "schema": {
          "title": "numConnectedPeers",
          "description": "Hex representation of number of connected peers",
          "type": "string"
        }
      }
    },
    {
      "name": "net_version",
      "summary": "Network identifier associated with network",
      "description": "Returns the network ID associated with the current network.",
      "params": [],
      "result": {
        "name": "networkId",
        "description": "Network ID associated with the current network",
        "schema": {
          "title": "networkId",
          "type": "string",
          "pattern": "^[\\d]+$"
        }
      }
    },
    {
      "name": "eth_blockNumber",
      "summary": "Returns the number of most recent block.",
      "params": [],
      "result": {
        "$ref": "#/components/contentDescriptors/BlockNumber"
      }
    },
    {
      "name": "eth_call",
      "summary": "Executes a new message call (locally) immediately without creating a transaction on the block chain.",
      "params": [
        {
          "$ref": "#/components/contentDescriptors/Transaction"
        },
        {
          "$ref": "#/components/contentDescriptors/BlockNumber"
        }
      ],
      "result": {
        "name": "returnValue",
        "description": "The return value of the executed contract",
        "schema": {
          "$ref": "#/components/schemas/Bytes"
        }
      }
    },
    {
      "name": "eth_chainId",
      "summary": "Returns the currently configured chain id",
      "description": "Returns the currently configured chain id, a value used in replay-protected transaction signing as introduced by [EIP-155](https://github.com/ethereum/EIPs/blob/master/EIPS/eip-155.md).",
      "params": [],
      "result": {
        "name": "chainId",
        "description": "hex format integer of the current chain id. Defaults are ETC=61, ETH=1, Morden=62.",
        "schema": {
          "title": "chainId",
          "type": "string",
          "pattern": "^0x[a-fA-F\\d]+$"
        }
      }
    },
    {
      "name": "eth_coinbase",
      "summary": "Returns the client coinbase address.",
      "params": [],
      "result": {
        "name": "address",
        "description": "The address owned by the client that is used as default for things like the mining reward",
        "schema": {
          "$ref": "#/components/schemas/Address"
        }
      }
    },
    {
      "name": "eth_estimateGas",
      "summary": "Generates and returns an estimate of how much gas is necessary to allow the transaction to complete. The transaction will not be added to the blockchain. Note that the estimate may be significantly more than the amount of gas actually used by the transaction, for a variety of reasons including EVM mechanics and node performance.",
      "params": [
        {
          "$ref": "#/components/contentDescriptors/Transaction"
        }
      ],
      "result": {
        "name": "gasUsed",
        "description": "The amount of gas used",
        "schema": {
          "$ref": "#/components/schemas/Integer"
        }
      }
    },
    {
      "name": "eth_gasPrice",
      "summary": "Returns the current price per gas in wei",
      "params": [],
      "result": {
        "$ref": "#/components/contentDescriptors/GasPrice"
      }
    },
    {
      "name": "eth_getBalance",
      "summary": "Returns Ether balance of a given or account or contract",
      "params": [
        {
          "name": "address",
          "required": true,
          "description": "The address of the account or contract",
          "schema": {
            "$ref": "#/components/schemas/Address"
          }
        },
        {
          "name": "blockNumber",
          "description": "A BlockNumber at which to request the balance",
          "schema": {
            "$ref": "#/components/schemas/BlockNumber"
          }
        }
      ],
      "result": {
        "name": "getBalanceResult",
        "schema": {
          "$ref": "#/components/schemas/IntegerOrNull"
        }
      }
    },
    {
      "name": "eth_getBlockByHash",
      "summary": "Gets a block for a given hash",
      "params": [
        {
          "name": "blockHash",
          "required": true,
          "schema": {
            "$ref": "#/components/schemas/BlockHash"
          }
        },
        {
          "name": "includeTransactions",
          "description": "If `true` it returns the full transaction objects, if `false` only the hashes of the transactions.",
          "required": true,
          "schema": {
            "title": "isTransactionsIncluded",
            "type": "boolean"
          }
        }
      ],
      "result": {
        "name": "getBlockByHashResult",
        "schema": {
          "$ref": "#/components/schemas/BlockOrNull"
        }
      }
    },
    {
      "name": "eth_getBlockByNumber",
      "summary": "Gets a block for a given number",
      "params": [
        {
          "$ref": "#/components/contentDescriptors/BlockNumber"
        },
        {
          "name": "includeTransactions",
          "description": "If `true` it returns the full transaction objects, if `false` only the hashes of the transactions.",
          "required": true,
          "schema": {
            "title": "isTransactionsIncluded",
            "type": "boolean"
          }
        }
      ],
      "result": {
        "name": "getBlockByNumberResult",
        "schema": {
          "$ref": "#/components/schemas/BlockOrNull"
        }
      }
    },
    {
      "name": "eth_getBlockTransactionCountByHash",
      "summary": "Returns the number of transactions in a block from a block matching the given block hash.",
      "params": [
        {
          "$ref": "#/components/contentDescriptors/BlockHash"
        }
      ],
      "result": {
        "name": "blockTransactionCountByHash",
        "description": "The Number of total transactions in the given block",
        "schema": {
          "$ref": "#/components/schemas/IntegerOrNull"
        }
      }
    },
    {
      "name": "eth_getBlockTransactionCountByNumber",
      "summary": "Returns the number of transactions in a block from a block matching the given block number.",
      "params": [
        {
          "$ref": "#/components/contentDescriptors/BlockNumber"
        }
      ],
      "result": {
        "name": "blockTransactionCountByHash",
        "description": "The Number of total transactions in the given block",
        "schema": {
          "$ref": "#/components/schemas/IntegerOrNull"
        }
      }
    },
    {
      "name": "eth_getCode",
      "summary": "Returns code at a given contract address",
      "params": [
        {
          "name": "address",
          "required": true,
          "description": "The address of the contract",
          "schema": {
            "$ref": "#/components/schemas/Address"
          }
        },
        {
          "name": "blockNumber",
          "description": "A BlockNumber of which the code existed",
          "schema": {
            "$ref": "#/components/schemas/BlockNumber"
          }
        }
      ],
      "result": {
        "name": "bytes",
        "schema": {
          "$ref": "#/components/schemas/Bytes"
        }
      }
    },
    {
      "name": "eth_getFilterChanges",
      "summary": "Polling method for a filter, which returns an array of logs which occurred since last poll.",
      "params": [
        {
          "name": "filterId",
          "required": true,
          "schema": {
            "$ref": "#/components/schemas/FilterId"
          }
        }
      ],
      "result": {
        "name": "logResult",
        "schema": {
          "title": "logResult",
          "type": "array",
          "items": {
            "$ref": "#/components/schemas/Log"
          }
        }
      }
    },
    {
      "name": "eth_getFilterLogs",
      "summary": "Returns an array of all logs matching filter with given id.",
      "params": [
        {
          "name": "filterId",
          "required": true,
          "schema": {
            "$ref": "#/components/schemas/FilterId"
          }
        }
      ],
      "result": {
        "$ref": "#/components/contentDescriptors/Logs"
      }
    },
    {
      "name": "eth_getRawTransactionByHash",
      "summary": "Returns raw transaction data of a transaction with the given hash.",
      "params": [
        {
          "$ref": "#/components/contentDescriptors/TransactionHash"
        }
      ],
      "result": {
        "name": "rawTransactionByHash",
        "description": "The raw transaction data",
        "schema": {
          "$ref": "#/components/schemas/Bytes"
        }
      }
    },
    {
      "name": "eth_getRawTransactionByBlockHashAndIndex",
      "summary": "Returns raw transaction data of a transaction with the block hash and index of which it was mined.",
      "params": [
        {
          "$ref": "#/components/contentDescriptors/BlockHash"
        },
        {
          "name": "index",
          "description": "The ordering in which a transaction is mined within its block.",
          "required": true,
          "schema": {
            "$ref": "#/components/schemas/Integer"
          }
        }
      ],
      "result": {
        "name": "rawTransaction",
        "description": "The raw transaction data",
        "schema": {
          "$ref": "#/components/schemas/Bytes"
        }
      }
    },
    {
      "name": "eth_getRawTransactionByBlockNumberAndIndex",
      "summary": "Returns raw transaction data of a transaction with the block number and index of which it was mined.",
      "params": [
        {
          "$ref": "#/components/contentDescriptors/BlockNumber"
        },
        {
          "name": "index",
          "description": "The ordering in which a transaction is mined within its block.",
          "required": true,
          "schema": {
            "$ref": "#/components/schemas/Integer"
          }
        }
      ],
      "result": {
        "name": "rawTransaction",
        "description": "The raw transaction data",
        "schema": {
          "$ref": "#/components/schemas/Bytes"
        }
      }
    },
    {
      "name": "eth_getLogs",
      "summary": "Returns an array of all logs matching a given filter object.",
      "params": [
        {
          "$ref": "#/components/contentDescriptors/Filter"
        }
      ],
      "result": {
        "$ref": "#/components/contentDescriptors/Logs"
      }
    },
    {
      "name": "eth_getStorageAt",
      "summary": "Gets a storage value from a contract address, a position, and an optional blockNumber",
      "params": [
        {
          "$ref": "#/components/contentDescriptors/Address"
        },
        {
          "$ref": "#/components/contentDescriptors/Position"
        },
        {
          "$ref": "#/components/contentDescriptors/BlockNumber"
        }
      ],
      "result": {
        "name": "dataWord",
        "schema": {
          "$ref": "#/components/schemas/DataWord"
        }
      }
    },
    {
      "name": "eth_getTransactionByBlockHashAndIndex",
      "summary": "Returns the information about a transaction requested by the block hash and index of which it was mined.",
      "params": [
        {
          "$ref": "#/components/contentDescriptors/BlockHash"
        },
        {
          "name": "index",
          "description": "The ordering in which a transaction is mined within its block.",
          "required": true,
          "schema": {
            "$ref": "#/components/schemas/Integer"
          }
        }
      ],
      "result": {
        "$ref": "#/components/contentDescriptors/TransactionResult"
      },
      "examples": [
        {
          "name": "nullExample",
          "params": [
            {
              "name": "blockHashExample",
              "value": "0x1234567890abcdef1234567890abcdef1234567890abcdef1234567890abcdef"
            },
            {
              "name": "indexExample",
              "value": "0x0"
            }
          ],
          "result": {
            "name": "nullResultExample",
            "value": null
          }
        }
      ]
    },
    {
      "name": "eth_getTransactionByBlockNumberAndIndex",
      "summary": "Returns the information about a transaction requested by the block number and index of which it was mined.",
      "params": [
        {
          "$ref": "#/components/contentDescriptors/BlockNumber"
        },
        {
          "name": "index",
          "description": "The ordering in which a transaction is mined within its block.",
          "required": true,
          "schema": {
            "$ref": "#/components/schemas/Integer"
          }
        }
      ],
      "result": {
        "$ref": "#/components/contentDescriptors/TransactionResult"
      }
    },
    {
      "name": "eth_getTransactionByHash",
      "summary": "Returns the information about a transaction requested by transaction hash.",
      "params": [
        {
          "$ref": "#/components/contentDescriptors/TransactionHash"
        }
      ],
      "result": {
        "$ref": "#/components/contentDescriptors/TransactionResult"
      }
    },
    {
      "name": "eth_getTransactionCount",
      "summary": "Returns the number of transactions sent from an address",
      "params": [
        {
          "$ref": "#/components/contentDescriptors/Address"
        },
        {
          "$ref": "#/components/contentDescriptors/BlockNumber"
        }
      ],
      "result": {
        "name": "transactionCount",
        "schema": {
          "title": "nonceOrNull",
          "oneOf": [
            {
              "$ref": "#/components/schemas/Nonce"
            },
            {
              "$ref": "#/components/schemas/Null"
            }
          ]
        }
      }
    },
    {
      "name": "eth_getTransactionReceipt",
      "summary": "Returns the receipt information of a transaction by its hash.",
      "params": [
        {
          "$ref": "#/components/contentDescriptors/TransactionHash"
        }
      ],
      "result": {
        "name": "transactionReceiptResult",
        "description": "returns either a receipt or null",
        "schema": {
          "title": "transactionReceiptOrNull",
          "oneOf": [
            {
              "$ref": "#/components/schemas/Receipt"
            },
            {
              "$ref": "#/components/schemas/Null"
            }
          ]
        }
      }
    },
    {
      "name": "eth_getUncleByBlockHashAndIndex",
      "summary": "Returns information about a uncle of a block by hash and uncle index position.",
      "params": [
        {
          "$ref": "#/components/contentDescriptors/BlockHash"
        },
        {
          "name": "index",
          "description": "The ordering in which a uncle is included within its block.",
          "required": true,
          "schema": {
            "$ref": "#/components/schemas/Integer"
          }
        }
      ],
      "result": {
        "name": "uncle",
        "schema": {
          "$ref": "#/components/schemas/BlockOrNull"
        }
      }
    },
    {
      "name": "eth_getUncleByBlockNumberAndIndex",
      "summary": "Returns information about a uncle of a block by hash and uncle index position.",
      "params": [
        {
          "name": "uncleBlockNumber",
          "description": "The block in which the uncle was included",
          "required": true,
          "schema": {
            "$ref": "#/components/schemas/BlockNumber"
          }
        },
        {
          "name": "index",
          "description": "The ordering in which a uncle is included within its block.",
          "required": true,
          "schema": {
            "$ref": "#/components/schemas/Integer"
          }
        }
      ],
      "result": {
        "name": "uncleResult",
        "description": "returns an uncle block or null",
        "schema": {
          "$ref": "#/components/schemas/BlockOrNull"
        }
      },
      "examples": [
        {
          "name": "nullResultExample",
          "params": [
            {
              "name": "uncleBlockNumberExample",
              "value": "0x0"
            },
            {
              "name": "uncleBlockNumberIndexExample",
              "value": "0x0"
            }
          ],
          "result": {
            "name": "nullResultExample",
            "value": null
          }
        }
      ]
    },
    {
      "name": "eth_getUncleCountByBlockHash",
      "summary": "Returns the number of uncles in a block from a block matching the given block hash.",
      "params": [
        {
          "$ref": "#/components/contentDescriptors/BlockHash"
        }
      ],
      "result": {
        "name": "uncleCountResult",
        "description": "The Number of total uncles in the given block",
        "schema": {
          "$ref": "#/components/schemas/IntegerOrNull"
        }
      }
    },
    {
      "name": "eth_getUncleCountByBlockNumber",
      "summary": "Returns the number of uncles in a block from a block matching the given block number.",
      "params": [
        {
          "$ref": "#/components/contentDescriptors/BlockNumber"
        }
      ],
      "result": {
        "$ref": "#/components/contentDescriptors/UncleCountResult"
      }
    },
    {
      "name": "eth_getProof",
      "summary": "Returns the account- and storage-values of the specified account including the Merkle-proof.",
      "params": [
        {
          "name": "address",
          "description": "The address of the account or contract",
          "required": true,
          "schema": {
            "$ref": "#/components/schemas/Address"
          }
        },
        {
          "name": "storageKeys",
          "required": true,
          "schema": {
            "title": "storageKeys",
            "description": "A storage key is indexed from the solidity compiler by the order it is declared. For mappings it uses the keccak of the mapping key with its position (and recursively for X-dimensional mappings)",
            "items": {
              "$ref": "#/components/schemas/StorageProofKey"
            }
          }
        },
        {
          "$ref": "#/components/contentDescriptors/BlockNumber"
        }
      ],
      "result": {
        "name": "account",
        "schema": {
          "title": "proofAccountOrNull",
          "oneOf": [
            {
              "title": "proofAccount",
              "type": "object",
              "description": "The merkle proofs of the specified account connecting them to the blockhash of the block specified",
              "properties": {
                "address": {
                  "title": "proofAccountAddress",
                  "description": "The address of the account or contract of the request",
                  "$ref": "#/components/schemas/Address"
                },
                "accountProof": {
                  "$ref": "#/components/schemas/ProofNodes"
                },
                "balance": {
                  "title": "proofAccountBalance",
                  "description": "The Ether balance of the account or contract of the request",
                  "$ref": "#/components/schemas/Integer"
                },
                "codeHash": {
                  "title": "proofAccountCodeHash",
                  "description": "The code hash of the contract of the request (keccak(NULL) if external account)",
                  "$ref": "#/components/schemas/Keccak"
                },
                "nonce": {
                  "title": "proofAccountNonce",
                  "description": "The transaction count of the account or contract of the request",
                  "$ref": "#/components/schemas/Nonce"
                },
                "storageHash": {
                  "title": "proofAccountStorageHash",
                  "description": "The storage hash of the contract of the request (keccak(rlp(NULL)) if external account)",
                  "$ref": "#/components/schemas/Keccak"
                },
                "storageProof": {
                  "$ref": "#/components/schemas/StorageProof"
                }
              }
            },
            {
              "$ref": "#/components/schemas/Null"
            }
          ]
        }
      }
    },
    {
      "name": "eth_getWork",
      "summary": "Returns the hash of the current block, the seedHash, and the boundary condition to be met ('target').",
      "params": [],
      "result": {
        "name": "work",
        "schema": {
          "title": "getWorkResults",
          "type": "array",
          "items": [
            {
              "$ref": "#/components/schemas/PowHash"
            },
            {
              "$ref": "#/components/schemas/SeedHash"
            },
            {
              "$ref": "#/components/schemas/Difficulty"
            }
          ]
        }
      }
    },
    {
      "name": "eth_hashrate",
      "summary": "Returns the number of hashes per second that the node is mining with.",
      "params": [],
      "result": {
        "name": "hashesPerSecond",
        "description": "Integer of the number of hashes per second",
        "schema": {
          "$ref": "#/components/schemas/Integer"
        }
      }
    },
    {
      "name": "eth_mining",
      "summary": "Returns true if client is actively mining new blocks.",
      "params": [],
      "result": {
        "name": "mining",
        "description": "Whether or not the client is mining",
        "schema": {
          "type": "boolean"
        }
      }
    },
    {
      "name": "eth_newBlockFilter",
      "summary": "Creates a filter in the node, to notify when a new block arrives. To check if the state has changed, call eth_getFilterChanges.",
      "params": [],
      "result": {
        "$ref": "#/components/contentDescriptors/FilterId"
      }
    },
    {
      "name": "eth_newFilter",
      "summary": "Creates a filter object, based on filter options, to notify when the state changes (logs). To check if the state has changed, call eth_getFilterChanges.",
      "params": [
        {
          "$ref": "#/components/contentDescriptors/Filter"
        }
      ],
      "result": {
        "name": "filterId",
        "description": "The filter ID for use in `eth_getFilterChanges`",
        "schema": {
          "$ref": "#/components/schemas/Integer"
        }
      }
    },
    {
      "name": "eth_newPendingTransactionFilter",
      "summary": "Creates a filter in the node, to notify when new pending transactions arrive. To check if the state has changed, call eth_getFilterChanges.",
      "params": [],
      "result": {
        "$ref": "#/components/contentDescriptors/FilterId"
      }
    },
    {
      "name": "eth_pendingTransactions",
      "summary": "Returns the transactions that are pending in the transaction pool and have a from address that is one of the accounts this node manages.",
      "params": [],
      "result": {
        "name": "pendingTransactions",
        "schema": {
          "$ref": "#/components/schemas/Transactions"
        }
      }
    },
    {
      "name": "eth_protocolVersion",
      "summary": "Returns the current ethereum protocol version.",
      "params": [],
      "result": {
        "name": "protocolVersion",
        "description": "The current ethereum protocol version",
        "schema": {
          "$ref": "#/components/schemas/Integer"
        }
      }
    },
    {
      "name": "eth_sendRawTransaction",
      "summary": "Creates new message call transaction or a contract creation for signed transactions.",
      "params": [
        {
          "name": "signedTransactionData",
          "required": true,
          "description": "The signed transaction data",
          "schema": {
            "$ref": "#/components/schemas/Bytes"
          }
        }
      ],
      "result": {
        "name": "transactionHash",
        "description": "The transaction hash, or the zero hash if the transaction is not yet available.",
        "schema": {
          "$ref": "#/components/schemas/Keccak"
        }
      }
    },
    {
      "name": "eth_submitHashrate",
      "deprecated": true,
      "summary": "Used for submitting mining hashrate.",
      "params": [
        {
          "name": "hashRate",
          "required": true,
          "schema": {
            "$ref": "#/components/schemas/DataWord"
          }
        },
        {
          "name": "id",
          "required": true,
          "description": "String identifying the client",
          "schema": {
            "$ref": "#/components/schemas/DataWord"
          }
        }
      ],
      "result": {
        "name": "submitHashRateSuccess",
        "description": "whether of not submitting went through successfully",
        "schema": {
          "type": "boolean"
        }
      }
    },
    {
      "name": "eth_submitWork",
      "summary": "Used for submitting a proof-of-work solution.",
      "params": [
        {
          "$ref": "#/components/contentDescriptors/Nonce"
        },
        {
          "name": "powHash",
          "required": true,
          "schema": {
            "$ref": "#/components/schemas/PowHash"
          }
        },
        {
          "name": "mixHash",
          "required": true,
          "schema": {
            "$ref": "#/components/schemas/MixHash"
          }
        }
      ],
      "result": {
        "name": "solutionValid",
        "description": "returns true if the provided solution is valid, otherwise false.",
        "schema": {
          "type": "boolean"
        }
      },
      "examples": [
        {
          "name": "submitWorkExample",
          "params": [
            {
              "name": "nonceExample",
              "description": "example of a number only used once",
              "value": "0x0000000000000001"
            },
            {
              "name": "powHashExample",
              "description": "proof of work to submit",
              "value": "0x6bf2cAE0dE3ec3ecA5E194a6C6e02cf42aADfe1C2c4Fff12E5D36C3Cf7297F22"
            },
            {
              "name": "mixHashExample",
              "description": "the mix digest example",
              "value": "0xD1FE5700000000000000000000000000D1FE5700000000000000000000000000"
            }
          ],
          "result": {
            "name": "solutionInvalidExample",
            "description": "this example should return `false` as it is not a valid pow to submit",
            "value": false
          }
        }
      ]
    },
    {
      "name": "eth_syncing",
      "summary": "Returns an object with data about the sync status or false.",
      "params": [],
      "result": {
        "name": "syncing",
        "schema": {
          "title": "isSyncingResult",
          "oneOf": [
            {
              "title": "syncingData",
              "description": "An object with sync status data",
              "type": "object",
              "properties": {
                "startingBlock": {
                  "title": "syncingDataStartingBlock",
                  "description": "Block at which the import started (will only be reset, after the sync reached his head)",
                  "$ref": "#/components/schemas/Integer"
                },
                "currentBlock": {
                  "title": "syncingDataCurrentBlock",
                  "description": "The current block, same as eth_blockNumber",
                  "$ref": "#/components/schemas/Integer"
                },
                "highestBlock": {
                  "title": "syncingDataHighestBlock",
                  "description": "The estimated highest block",
                  "$ref": "#/components/schemas/Integer"
                },
                "knownStates": {
                  "title": "syncingDataKnownStates",
                  "description": "The known states",
                  "$ref": "#/components/schemas/Integer"
                },
                "pulledStates": {
                  "title": "syncingDataPulledStates",
                  "description": "The pulled states",
                  "$ref": "#/components/schemas/Integer"
                }
              }
            },
            {
              "type": "boolean"
            }
          ]
        }
      }
    },
    {
      "name": "eth_uninstallFilter",
      "summary": "Uninstalls a filter with given id. Should always be called when watch is no longer needed. Additionally Filters timeout when they aren't requested with eth_getFilterChanges for a period of time.",
      "params": [
        {
          "name": "filterId",
          "required": true,
          "schema": {
            "$ref": "#/components/schemas/FilterId"
          }
        }
      ],
      "result": {
        "name": "filterUninstalledSuccess",
        "description": "returns true if the filter was successfully uninstalled, false otherwise.",
        "schema": {
          "type": "boolean"
        }
      }
    }
  ],
  "components": {
    "schemas": {
      "ProofNode": {
        "title": "proofNode",
        "description": "An individual node used to prove a path down a merkle-patricia-tree",
        "$ref": "#/components/schemas/Bytes"
      },
      "StorageProofKey": {
        "title": "storageProofKey",
        "description": "The key used to get the storage slot in its account tree.",
        "$ref": "#/components/schemas/Integer"
      },
      "StorageProof": {
        "title": "storageProofSet",
        "type": "array",
        "description": "Current block header PoW hash.",
        "items": {
          "title": "storageProof",
          "type": "object",
          "description": "Object proving a relationship of a storage value to an account's storageHash.",
          "properties": {
            "key": {
              "$ref": "#/components/schemas/StorageProofKey"
            },
            "value": {
              "title": "storageProofValue",
              "description": "The value of the storage slot in its account tree",
              "$ref": "#/components/schemas/Integer"
            },
            "proof": {
              "$ref": "#/components/schemas/ProofNodes"
            }
          }
        }
      },
      "ProofNodes": {
        "title": "proofNodes",
        "type": "array",
        "description": "The set of node values needed to traverse a patricia merkle tree (from root to leaf) to retrieve a value",
        "items": {
          "$ref": "#/components/schemas/ProofNode"
        }
      },
      "PowHash": {
        "title": "powHash",
        "description": "Current block header PoW hash.",
        "$ref": "#/components/schemas/DataWord"
      },
      "SeedHash": {
        "title": "seedHash",
        "description": "The seed hash used for the DAG.",
        "$ref": "#/components/schemas/DataWord"
      },
      "MixHash": {
        "title": "mixHash",
        "description": "The mix digest.",
        "$ref": "#/components/schemas/DataWord"
      },
      "Difficulty": {
        "title": "difficulty",
        "description": "The boundary condition ('target'), 2^256 / difficulty.",
        "$ref": "#/components/schemas/DataWord"
      },
      "FilterId": {
        "title": "filterId",
        "type": "string",
        "description": "An identifier used to reference the filter."
      },
      "BlockHash": {
        "title": "blockHash",
        "type": "string",
        "pattern": "^0x[a-fA-F\\d]{64}$",
        "description": "The hex representation of the Keccak 256 of the RLP encoded block"
      },
      "BlockNumber": {
        "title": "blockNumber",
        "type": "string",
        "description": "The hex representation of the block's height",
        "$ref": "#/components/schemas/Integer"
      },
      "BlockNumberTag": {
        "title": "blockNumberTag",
        "type": "string",
        "description": "The optional block height description",
        "enum": [
          "earliest",
          "latest",
          "pending"
        ]
      },
      "BlockOrNull": {
        "title": "blockOrNull",
        "oneOf": [
          {
            "$ref": "#/components/schemas/Block"
          },
          {
            "$ref": "#/components/schemas/Null"
          }
        ]
      },
      "IntegerOrNull": {
        "title": "integerOrNull",
        "oneOf": [
          {
            "$ref": "#/components/schemas/Integer"
          },
          {
            "$ref": "#/components/schemas/Null"
          }
        ]
      },
      "AddressOrNull": {
        "title": "addressOrNull",
        "oneOf": [
          {
            "$ref": "#/components/schemas/Address"
          },
          {
            "$ref": "#/components/schemas/Null"
          }
        ]
      },
      "Receipt": {
        "title": "receipt",
        "type": "object",
        "description": "The receipt of a transaction",
        "required": [
          "blockHash",
          "blockNumber",
          "contractAddress",
          "cumulativeGasUsed",
          "from",
          "gasUsed",
          "logs",
          "logsBloom",
          "to",
          "transactionHash",
          "transactionIndex"
        ],
        "properties": {
          "blockHash": {
            "$ref": "#/components/schemas/BlockHash"
          },
          "blockNumber": {
            "$ref": "#/components/schemas/BlockNumber"
          },
          "type": {
            "title": "type",
            "$ref": "#/components/schemas/Byte",
            "description": "The transaction's EIP-2718 type byte (if applicable)"
          },
          "contractAddress": {
            "title": "ReceiptContractAddress",
            "description": "The contract address created, if the transaction was a contract creation, otherwise null",
            "$ref": "#/components/schemas/AddressOrNull"
          },
          "cumulativeGasUsed": {
            "title": "ReceiptCumulativeGasUsed",
            "description": "The gas units used by the transaction",
            "$ref": "#/components/schemas/Integer"
          },
          "from": {
            "$ref": "#/components/schemas/From"
          },
          "gasUsed": {
            "title": "ReceiptGasUsed",
            "description": "The total gas used by the transaction",
            "$ref": "#/components/schemas/Integer"
          },
          "logs": {
            "title": "logs",
            "type": "array",
            "description": "An array of all the logs triggered during the transaction",
            "items": {
              "$ref": "#/components/schemas/Log"
            }
          },
          "logsBloom": {
            "$ref": "#/components/schemas/BloomFilter"
          },
          "to": {
            "$ref": "#/components/schemas/To"
          },
          "transactionHash": {
            "$ref": "#/components/schemas/TransactionHash"
          },
          "transactionIndex": {
            "$ref": "#/components/schemas/TransactionIndex"
          },
          "postTransactionState": {
            "title": "ReceiptPostTransactionState",
            "description": "The intermediate stateRoot directly after transaction execution.",
            "$ref": "#/components/schemas/Keccak"
          },
          "status": {
            "title": "ReceiptStatus",
            "description": "Whether or not the transaction threw an error.",
            "type": "boolean"
          }
        }
      },
      "BloomFilter": {
        "title": "bloomFilter",
        "type": "string",
        "description": "A 2048 bit bloom filter from the logs of the transaction. Each log sets 3 bits though taking the low-order 11 bits of each of the first three pairs of bytes in a Keccak 256 hash of the log's byte series"
      },
      "Log": {
        "title": "log",
        "type": "object",
        "description": "An indexed event generated during a transaction",
        "properties": {
          "address": {
            "title": "LogAddress",
            "description": "Sender of the transaction",
            "$ref": "#/components/schemas/Address"
          },
          "blockHash": {
            "$ref": "#/components/schemas/BlockHash"
          },
          "blockNumber": {
            "$ref": "#/components/schemas/BlockNumber"
          },
          "data": {
            "title": "LogData",
            "description": "The data/input string sent along with the transaction",
            "$ref": "#/components/schemas/Bytes"
          },
          "logIndex": {
            "title": "LogIndex",
            "description": "The index of the event within its transaction, null when its pending",
            "$ref": "#/components/schemas/Integer"
          },
          "removed": {
            "title": "logIsRemoved",
            "description": "Whether or not the log was orphaned off the main chain",
            "type": "boolean"
          },
          "topics": {
            "$ref": "#/components/schemas/Topics"
          },
          "transactionHash": {
            "$ref": "#/components/schemas/TransactionHash"
          },
          "transactionIndex": {
            "$ref": "#/components/schemas/TransactionIndex"
          }
        }
      },
      "Topics": {
        "title": "LogTopics",
        "description": "Topics are order-dependent. Each topic can also be an array of DATA with 'or' options.",
        "type": "array",
        "items": {
          "$ref": "#/components/schemas/Topic"
        }
      },
      "Topic": {
        "title": "topic",
        "description": "32 Bytes DATA of indexed log arguments. (In solidity: The first topic is the hash of the signature of the event (e.g. Deposit(address,bytes32,uint256))",
        "$ref": "#/components/schemas/DataWord"
      },
      "TransactionIndex": {
        "title": "transactionIndex",
        "description": "The index of the transaction. null when its pending",
        "$ref": "#/components/schemas/IntegerOrNull"
      },
      "BlockNumberOrNull": {
        "title": "blockNumberOrNull",
        "description": "The block number or null when its the pending block",
        "oneOf": [
          {
            "$ref": "#/components/schemas/BlockNumber"
          },
          {
            "$ref": "#/components/schemas/Null"
          }
        ]
      },
      "BlockHashOrNull": {
        "title": "blockHashOrNull",
        "description": "The block hash or null when its the pending block",
        "$ref": "#/components/schemas/KeccakOrPending"
      },
      "NonceOrNull": {
        "title": "nonceOrNull",
        "description": "Randomly selected number to satisfy the proof-of-work or null when its the pending block",
        "oneOf": [
          {
            "$ref": "#/components/schemas/Nonce"
          },
          {
            "$ref": "#/components/schemas/Null"
          }
        ]
      },
      "From": {
        "title": "From",
        "description": "The sender of the transaction",
        "$ref": "#/components/schemas/Address"
      },
      "To": {
        "title": "To",
        "description": "Destination address of the transaction. Null if it was a contract create.",
        "oneOf": [
          {
            "$ref": "#/components/schemas/Address"
          },
          {
            "$ref": "#/components/schemas/Null"
          }
        ]
      },
      "Block": {
        "title": "Block",
        "description": "The Block is the collection of relevant pieces of information (known as the block header), together with information corresponding to the comprised transactions, and a set of other block headers that are known to have a parent equal to the present block’s parent’s parent.",
        "type": "object",
        "properties": {
          "number": {
            "$ref": "#/components/schemas/BlockNumberOrNull"
          },
          "hash": {
            "$ref": "#/components/schemas/BlockHashOrNull"
          },
          "parentHash": {
            "$ref": "#/components/schemas/BlockHash"
          },
          "nonce": {
            "$ref": "#/components/schemas/NonceOrNull"
          },
          "sha3Uncles": {
            "title": "blockShaUncles",
            "description": "Keccak hash of the uncles data in the block",
            "$ref": "#/components/schemas/Keccak"
          },
          "logsBloom": {
            "title": "blockLogsBloom",
            "type": "string",
            "description": "The bloom filter for the logs of the block or null when its the pending block",
            "pattern": "^0x[a-fA-F\\d]+$"
          },
          "transactionsRoot": {
            "title": "blockTransactionsRoot",
            "description": "The root of the transactions trie of the block.",
            "$ref": "#/components/schemas/Keccak"
          },
          "stateRoot": {
            "title": "blockStateRoot",
            "description": "The root of the final state trie of the block",
            "$ref": "#/components/schemas/Keccak"
          },
          "receiptsRoot": {
            "title": "blockReceiptsRoot",
            "description": "The root of the receipts trie of the block",
            "$ref": "#/components/schemas/Keccak"
          },
          "miner": {
            "$ref": "#/components/schemas/AddressOrNull"
          },
          "difficulty": {
            "title": "blockDifficulty",
            "type": "string",
            "description": "Integer of the difficulty for this block"
          },
          "totalDifficulty": {
            "title": "blockTotalDifficulty",
            "description": "Integer of the total difficulty of the chain until this block",
            "$ref": "#/components/schemas/IntegerOrNull"
          },
          "extraData": {
            "title": "blockExtraData",
            "type": "string",
            "description": "The 'extra data' field of this block"
          },
          "size": {
            "title": "blockSize",
            "type": "string",
            "description": "Integer the size of this block in bytes"
          },
          "gasLimit": {
            "title": "blockGasLimit",
            "type": "string",
            "description": "The maximum gas allowed in this block"
          },
          "gasUsed": {
            "title": "blockGasUsed",
            "type": "string",
            "description": "The total used gas by all transactions in this block"
          },
          "timestamp": {
            "title": "blockTimeStamp",
            "type": "string",
            "description": "The unix timestamp for when the block was collated"
          },
          "transactions": {
            "title": "transactionsOrHashes",
            "description": "Array of transaction objects, or 32 Bytes transaction hashes depending on the last given parameter",
            "type": "array",
            "items": {
              "title": "transactionOrTransactionHash",
              "oneOf": [
                {
                  "$ref": "#/components/schemas/Transaction"
                },
                {
                  "$ref": "#/components/schemas/TransactionHash"
                }
              ]
            }
          },
          "uncles": {
            "title": "uncleHashes",
            "description": "Array of uncle hashes",
            "type": "array",
            "items": {
              "title": "uncleHash",
              "description": "Block hash of the RLP encoding of an uncle block",
              "$ref": "#/components/schemas/Keccak"
            }
          },
          "baseFee": {
<<<<<<< HEAD
            "title": "baseFee",
            "required": false,
            "description": "(optional) The block's baseline network fee per gas; the baseFee is burned",
=======
            "title": "baseFeePerGas",
            "description": "The block's baseline network fee per gas; the baseFee is burned",
>>>>>>> 189fdad0
            "$ref": "#/components/schemas/Integer"
          }
        }
      },
      "AccessListEntry": {
        "title": "accessListEntry",
        "type": "object",
        "properties": {
          "address": {
            "$ref": "#/components/schemas/Address"
          },
          "storageKeys": {
            "type": "array",
            "items": {
              "$ref": "#/components/schemas/Keccak"
          }
        }
        }
      },
      "AccessList": {
        "title": "accessList",
        "type": "object",
          "items": {
            "$ref": "#/components/schemas/AccessListEntry"
          }
      },
      "Transaction": {
        "title": "transaction",
        "type": "object",
        "required": [
          "gas",
          "gasPrice",
          "nonce"
        ],
        "properties": {
          "blockHash": {
            "$ref": "#/components/schemas/BlockHashOrNull"
          },
          "blockNumber": {
            "$ref": "#/components/schemas/BlockNumberOrNull"
          },
          "type": {
            "title": "type",
            "$ref": "#/components/schemas/Byte",
            "description": "The transaction's EIP-2718 type byte (if applicable)"
          },
          "from": {
            "$ref": "#/components/schemas/From"
          },
          "gas": {
            "title": "transactionGas",
            "type": "string",
            "description": "The gas limit provided by the sender in Wei"
          },
          "hash": {
            "$ref": "#/components/schemas/TransactionHash"
          },
          "input": {
            "title": "transactionInput",
            "type": "string",
            "description": "The data field sent with the transaction"
          },
          "accessList": {
            "title": "accessList",
            "description": "EIP-2930 access list",
            "$ref": "#/components/schemas/AccessList"
          },
          "nonce": {
            "title": "transactionNonce",
            "description": "The total number of prior transactions made by the sender",
            "$ref": "#/components/schemas/Nonce"
          },
          "to": {
            "$ref": "#/components/schemas/To"
          },
          "transactionIndex": {
            "$ref": "#/components/schemas/TransactionIndex"
          },
          "value": {
            "title": "transactionValue",
            "description": "Value of Ether being transferred in Wei",
            "$ref": "#/components/schemas/Keccak"
          },
          "maxPriorityFeePerGas":{
            "title": "maxPriorityFeePerGas",
            "description": "maximum fee per gas the sender is willing to pay to miners in wei",
            "$ref": "#/components/schemas/Integer"
          },
          "maxFeePerGas": {
            "title": "maxPriorityFeePerGas",
            "description": "The maximum total fee per gas the sender is willing to pay (includes the network / base fee and miner / priority fee) in wei",
            "$ref": "#/components/schemas/Integer"
          },
          "v": {
            "title": "transactionSigV",
            "type": "string",
            "description": "ECDSA recovery id"
          },
          "r": {
            "title": "transactionSigR",
            "type": "string",
            "description": "ECDSA signature r"
          },
          "s": {
            "title": "transactionSigS",
            "type": "string",
            "description": "ECDSA signature s"
          }
        }
      },
      "Transactions": {
        "title": "transactions",
        "description": "An array of transactions",
        "type": "array",
        "items": {
          "$ref": "#/components/schemas/Transaction"
        }
      },
      "TransactionHash": {
        "title": "transactionHash",
        "type": "string",
        "description": "Keccak 256 Hash of the RLP encoding of a transaction",
        "$ref": "#/components/schemas/Keccak"
      },
      "KeccakOrPending": {
        "title": "keccakOrPending",
        "oneOf": [
          {
            "$ref": "#/components/schemas/Keccak"
          },
          {
            "$ref": "#/components/schemas/Null"
          }
        ]
      },
      "Keccak": {
        "title": "keccak",
        "type": "string",
        "description": "Hex representation of a Keccak 256 hash",
        "pattern": "^0x[a-fA-F\\d]{64}$"
      },
      "Nonce": {
        "title": "nonce",
        "description": "A number only to be used once",
        "$ref": "#/components/schemas/Integer"
      },
      "Null": {
        "title": "null",
        "type": "null",
        "description": "Null"
      },
      "Integer": {
        "title": "integer",
        "type": "string",
        "pattern": "^0x[a-fA-F0-9]+$",
        "description": "Hex representation of the integer"
      },
      "Address": {
        "title": "address",
        "type": "string",
        "pattern": "^0x[a-fA-F\\d]{40}$"
      },
      "Addresses": {
        "title": "addresses",
        "type": "array",
        "description": "List of contract addresses from which to monitor events",
        "items": {
          "$ref": "#/components/schemas/Address"
        }
      },
      "Position": {
        "title": "position",
        "type": "string",
        "description": "Hex representation of the storage slot where the variable exists",
        "pattern": "^0x([a-fA-F0-9]?)+$"
      },
      "DataWord": {
        "title": "dataWord",
        "type": "string",
        "description": "Hex representation of a 256 bit unit of data",
        "pattern": "^0x([a-fA-F\\d]{64})?$"
      },
      "Byte": {
        "title": "byte",
        "type": "string",
        "description": "Hex representation of a byte",
        "pattern": "^0x([a-fA-F0-9]?){1,2}$"
      },
      "Bytes": {
        "title": "bytes",
        "type": "string",
        "description": "Hex representation of a variable length byte array",
        "pattern": "^0x([a-fA-F0-9]?)+$"
      }
    },
    "contentDescriptors": {
      "Block": {
        "name": "block",
        "summary": "A block",
        "description": "A block object",
        "schema": {
          "$ref": "#/components/schemas/Block"
        }
      },
      "Null": {
        "name": "Null",
        "description": "JSON Null value",
        "summary": "Null value",
        "schema": {
          "$ref": "#/components/schemas/Null"
        }
      },
      "Signature": {
        "name": "signature",
        "summary": "The signature.",
        "required": true,
        "schema": {
          "title": "signatureBytes",
          "type": "string",
          "description": "Hex representation of byte array between 2 and 65 chars long",
          "pattern": "0x^([A-Fa-f0-9]{2}){65}$"
        }
      },
      "GasPrice": {
        "name": "gasPrice",
        "required": true,
        "schema": {
          "title": "gasPriceResult",
          "description": "Integer of the current gas price",
          "$ref": "#/components/schemas/Integer"
        }
      },
      "Transaction": {
        "required": true,
        "name": "transaction",
        "schema": {
          "$ref": "#/components/schemas/Transaction"
        }
      },
      "TransactionResult": {
        "name": "transactionResult",
        "description": "Returns a transaction or null",
        "schema": {
          "title": "TransactionOrNull",
          "oneOf": [
            {
              "$ref": "#/components/schemas/Transaction"
            },
            {
              "$ref": "#/components/schemas/Null"
            }
          ]
        }
      },
      "UncleCountResult": {
        "name": "uncleCountResult",
        "description": "The Number of total uncles in the given block",
        "schema": {
          "$ref": "#/components/schemas/IntegerOrNull"
        }
      },
      "Message": {
        "name": "message",
        "required": true,
        "schema": {
          "$ref": "#/components/schemas/Bytes"
        }
      },
      "Filter": {
        "name": "filter",
        "required": true,
        "schema": {
          "title": "filter",
          "type": "object",
          "description": "A filter used to monitor the blockchain for log/events",
          "properties": {
            "fromBlock": {
              "$ref": "#/components/schemas/BlockNumber"
            },
            "toBlock": {
              "$ref": "#/components/schemas/BlockNumber"
            },
            "address": {
              "title": "oneOrArrayOfAddresses",
              "oneOf": [
                {
                  "$ref": "#/components/schemas/Address"
                },
                {
                  "$ref": "#/components/schemas/Addresses"
                }
              ]
            },
            "topics": {
              "$ref": "#/components/schemas/Topics"
            }
          }
        }
      },
      "Address": {
        "name": "address",
        "required": true,
        "schema": {
          "$ref": "#/components/schemas/Address"
        }
      },
      "BlockHash": {
        "name": "blockHash",
        "required": true,
        "schema": {
          "$ref": "#/components/schemas/BlockHash"
        }
      },
      "Nonce": {
        "name": "nonce",
        "required": true,
        "schema": {
          "$ref": "#/components/schemas/Nonce"
        }
      },
      "Position": {
        "name": "key",
        "required": true,
        "schema": {
          "$ref": "#/components/schemas/Position"
        }
      },
      "Logs": {
        "name": "logs",
        "description": "An array of all logs matching filter with given id.",
        "schema": {
          "title": "setOfLogs",
          "type": "array",
          "items": {
            "$ref": "#/components/schemas/Log"
          }
        }
      },
      "FilterId": {
        "name": "filterId",
        "schema": {
          "$ref": "#/components/schemas/FilterId"
        }
      },
      "BlockNumber": {
        "name": "blockNumber",
        "required": true,
        "schema": {
          "title": "blockNumberOrTag",
          "oneOf": [
            {
              "$ref": "#/components/schemas/BlockNumber"
            },
            {
              "$ref": "#/components/schemas/BlockNumberTag"
            }
          ]
        }
      },
      "TransactionHash": {
        "name": "transactionHash",
        "required": true,
        "schema": {
          "$ref": "#/components/schemas/TransactionHash"
        }
      }
    }
  }
}<|MERGE_RESOLUTION|>--- conflicted
+++ resolved
@@ -1466,14 +1466,9 @@
             }
           },
           "baseFee": {
-<<<<<<< HEAD
-            "title": "baseFee",
+            "title": "baseFeePerGas",
             "required": false,
-            "description": "(optional) The block's baseline network fee per gas; the baseFee is burned",
-=======
-            "title": "baseFeePerGas",
             "description": "The block's baseline network fee per gas; the baseFee is burned",
->>>>>>> 189fdad0
             "$ref": "#/components/schemas/Integer"
           }
         }
